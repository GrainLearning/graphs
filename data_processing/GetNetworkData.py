"""
Preprocess data so that it can be used as input in an Neural Network.
Data consists of:
- contact_params (samples, 5)
- input_params (samples, sequence_length, x)
- output_params (samples, sequence_length, y)
To run this file yade must be installed and then run: yade GetNetworkdata.py
"""
import numpy as np
import os, glob, h5py, pathlib

def main(pressure, experiment_type, numParticles):
    data_dir = DATA_DIR + pressure / experiment_type / numParticles
    if not os.listdir(data_dir):
        print(f"Directory {data_dir} is empty.")
        return

    # get DEM state file names
    simStateName = 'simState_' + experiment_type + f'_*_{numParticles}_0.yade.gz'
    file_names = glob.glob(data_dir / simStateName)

    # get the list of sample IDs
    samples = [int(f.split('.yade.gz')[0].split('_')[-3]) for f in file_names]
    simStateName = data_dir / 'simState_' + experiment_type
    print(f'Number of samples is {len(samples)}')

    # name the HDF5 file
    h5file_name = TARGET_DIR/f'simState_{experiment_type}_all_{numParticles}_graphs.hdf5'
    if os.path.exists(h5file_name): os.remove(h5file_name)
    f_all = h5py.File(h5file_name, 'a')

    # store the variable keys
    f_all.attrs['contact_keys'] = list(contact_keys.keys())
    f_all.attrs['radius'] = list(particle_keys.keys())
    f_all.attrs['sample_properties'] = sampling_keys
    f_all.attrs['macro_input_features'] = [list(macro_keys.keys())[i] for i in [0,1,2]]
    f_all.attrs['macro_output_features'] = [list(macro_keys.keys())[i] for i in [3,4,5]]
    f_all.attrs['time'] = list(macro_keys.keys())[6:]
    f_all.attrs['node_features'] = list(micro_keys_bodies.keys())
    if STORE_EDGE_FEATURES: f_all.attrs['edge_features'] = list(micro_keys_inters.keys())
    elif STORE_EDGES: f_all.attrs['edge_features'] = list(micro_keys_inters.keys())[:2]

    # load a simulation state to get the contact parameters
    O.load(f'{simStateName}_1_{numParticles}_1.yade.gz')
    contact_tensor = np.array([eval(key) for key in contact_keys.values()], dtype=np.float32)

    # store metadata universal to all samples
    dispersion_radius = 0.4
    mean_radius = 0.5
    f_all_meta = f_all.create_group('metadata')
    f_all_meta['contact_params'] = contact_tensor
    f_all_meta['num_nodes'] = int(numParticles)
    f_all_meta['mean_radius'] = mean_radius
    f_all_meta['radius_min'] = mean_radius - dispersion_radius
    f_all_meta['radius_max'] = radius_max + dispersion_radius

    # load YADE and store data in f_all
    for sample in samples[:2]:
        # load the initial time step
        try:
            O.load(f'{simStateName}_{sample}_{numParticles}_0.yade.gz')
            O.step()
        except RuntimeError:
            print(f'RuntimeError encountered for {simStateName}_{sample}_{numParticles}_0.yade.gz')
            continue       

        # get DEM state file names
        file_names = glob.glob(f'{simStateName}_{sample}_{numParticles}_*.yade.gz')
        # get the list of loadstep IDs
        steps = sorted([int(f.split('.yade.gz')[0].split('_')[-1]) for f in file_names])
        print(f'Steps: {steps}')
        
        # create a group per sample
        f_sample = f_all.create_group(f'{sample}')
<<<<<<< HEAD
        f_sample['num_steps'] = len(steps)
        radius = [eval('b.'+const_body_key) for b in O.bodies for const_body_key in particle_keys.values()]
        f_sample['radius'] = np.array(radius, dtype=np.float32).reshape([int(numParticles),1])

        domains, stresses, node_features, time = ([] for i in range(4))
=======
        # store metadata specific to each sample
        f_sample_meta = f_sample.create_group('metadata')
        for m,key in enumerate(sampling_keys): f_sample_meta[key] = (state_sampling+path_sampling)[m]
        f_sample_meta['num_steps'] = len(steps)
        radius = np.array([float(eval('b.'+const_body_key)) for b in O.bodies for const_body_key in particle_keys.values()]).reshape([int(numParticles),1])
        f_sample_meta['radius'] = radius.astype('float32')
        # store the time sequence of each sample
        f_sample_time = f_sample.create_group('time_sequence')
        # loop over time
>>>>>>> f612e6cd
        for i,step in enumerate(steps[:2]):
            # load YADE at a given time step
            try:
                O.load(f'{simStateName}_{sample}_{numParticles}_{step}.yade.gz')
                O.step()
            except RuntimeError:
                print(f'RuntimeError encountered for {simStateName}_{sample}_{numParticles}_{step}.yade.gz')
                continue

            # macroscopic data (domain size, stress, etc)
            macro_tensor = np.array([float(eval(key)) for key in  macro_keys.values()])

            # microscopic body data (particle size, position, etc)
            micro_bodies_data = []
            for body_key in micro_keys_bodies.values():
                micro_bodies_data.append([float(eval('b.'+body_key)) for b in O.bodies])
            nodes_info = np.transpose(np.array(micro_bodies_data), (1, 0))

            # macroscopic interaction data (contact pairs, interaction forces, etc)
            micro_inters_data = []
            if not STORE_EDGE_FEATURES: keys = list(micro_keys_inters.values())[:2]
            for key in keys:
                micro_inters_data.append([float(eval('i.'+key)) for i in O.interactions if i.isReal])
            micro_inters_data = np.array(micro_inters_data)            

            # add to DGL library format (from Aron)
            src = micro_inters_data[0, :].astype(int)
            dst = micro_inters_data[1, :].astype(int)
            if STORE_EDGES:
                e = micro_inters_data[2:]
                e = np.transpose(e, (1, 0))
                f_sample[f'edges/{i}/sources'] = src
                f_sample[f'edges/{i}/destinations'] = dst

            domains.append(macro_tensor[0:3])
            stresses.append(macro_tensor[3:6])
            node_features.append(nodes_info.astype('float32'))
            time.append(macro_tensor[6:])

        f_sample['domain'] = domains # Sample size x,y,z
        f_sample['stress'] = np.stack(stresses) / 1e6 # Macroscopic stress x,y,z
        f_sample['positions'] = node_features[:, :, :3] # Particles position x,y,z
        f_sample['velocities'] = node_features[:, :, 3:-3] # Particles velocities x,y,z
        f_sample['angular_velocities'] = node_features[:, :, -3:] # Particles angular velocity
        f_sample['time'] = np.stack(time) #Physical time (s)

    print(f'Added data to {h5file_name}')

if __name__ == '__main__':
    contact_keys = {
        'young_modulus':'O.materials[0].young',  # young's modulus  = 10^E
        'possion_ratio':'O.materials[0].poisson',  # poisson's ratio
        'friction_angle':'O.materials[0].frictionAngle',  # sliding friction
        'particle_density':'O.materials[0].density',  # density
        }
    particle_keys = {
        'radius':'shape.radius', #  particle radius
        #'mass':'shape.mass', #  particle mass can be computed as 4/3*density*pi*radius**3
        }
    sampling_keys = [
        'pressure',  # confining pressure
        'initial_friction',  # initial friction (for generating microstructure with different void ratio)
        'compressive_strain_rate',  # rate of compressive strain d{\epsilon_p}
        'shear_strain_rate',  # rate of shear strain d{\epsilon_q}
        ]
    ## The following list contains macro-variables. For drained triaxial, the macro-input and -output are like below. Note that for the initial load step, all macro-variables are input.
    macro_keys = {
        # macroscopic input (strain can be computed from log(l_x^i/l_x^0) and void ratio from the sum of particle volume)
        'domain_size_z':'O.cell.hSize[2,2]',  # domain size in z
        'stress_x':'getStress()[0,0]',  # stress in x
        'stress_y':'getStress()[1,1]',  # stress in y
        # macroscopic output
        'domain_size_x':'O.cell.hSize[0,0]',  # domain size in x
        'domain_size_y':'O.cell.hSize[1,1]',  # domain size in y
        'stress_z':'getStress()[2,2]',  # stress in z
        # others
        'time':'O.time',  # time increment
        #'num_time_steps':'O.iter',  # number of time steps
        }
    micro_keys_bodies = {
        # particle info (in b.shape and b.state)
        'position_x':'state.pos[0]',
        'position_y':'state.pos[1]',
        'position_z':'state.pos[2]',
        'velocity_x':'state.vel[0]',
        'velocity_y':'state.vel[1]',
        'velocity_z':'state.vel[2]',
        'angular_velocity_x':'state.angVel[0]',
        'angular_velocity_y':'state.angVel[1]',
        'angular_velocity_z':'state.angVel[2]',
        }
    micro_keys_inters = {
        # interaction connectivity info (in inter)
        'contact_pair_ID1':'id1',
        'contact_pair_ID2':'id2',
        # interaction geometry info (in inter.geom)
        'tangential_stiffness':'phys.ks',  # tangential stiffness
        'tangential_stiffness':'phys.kn',  # normal stiffness
        'overlap':'geom.penetrationDepth', # overlap between spheres
        'shear_increment_x':'geom.shearInc[0]',  # shear increment x between particles
        'shear_increment_y':'geom.shearInc[1]',  # shear increment y between particles
        'shear_increment_z':'geom.shearInc[2]',  # shear increment z between particles
        'contact_point_x':'geom.contactPoint[0]', # x, y, z, in the cross section of the overlap
        'contact_point_y':'geom.contactPoint[1]',
        'contact_point_z':'geom.contactPoint[2]',
        # interaction physics info (in inter.phys)
        'elastic_shear_x':'phys.usElastic[0]',  # elastic component of the shear displacement x
        'elastic_shear_y':'phys.usElastic[1]',  # elastic component of the shear displacement y
        'elastic_shear_z':'phys.usElastic[2]',  # elastic component of the shear displacement z
        'total_shear_x':'phys.usTotal[0]',  # total shear displacement x
        'total_shear_y':'phys.usTotal[1]',  # total shear displacement y
        'total_shear_z':'phys.usTotal[2]',  # total shear displacement z
        'shear_force_x':'phys.shearForce[0]',  # shear foce x
        'shear_force_y':'phys.shearForce[1]',  # shear foce y
        'shear_force_z':'phys.shearForce[2]',  # shear foce z
        'normal_force_x':'phys.normalForce[0]',  # normal force x
        'normal_force_y':'phys.normalForce[1]',  # normal force y
        'normal_force_z':'phys.normalForce[2]',  # normal force z
        }

    TARGET_DIR = pathlib.Path("/home/cheng/DataGen/")
    DATA_DIR = pathlib.Path("/home/cheng/DataGen/")
    STORE_EDGES = False
    STORE_EDGE_FEATURES = False

    # load the sampling variables
    state_sampling = [log10(0.1e6), log10(0.01)]
    path_sampling = [0, 0]

    for pressure in ['0.1e6']:
        for experiment_type in ['drained']:
            for numParticles in ['5000']:
                main(pressure, experiment_type, numParticles)<|MERGE_RESOLUTION|>--- conflicted
+++ resolved
@@ -72,23 +72,12 @@
         
         # create a group per sample
         f_sample = f_all.create_group(f'{sample}')
-<<<<<<< HEAD
         f_sample['num_steps'] = len(steps)
         radius = [eval('b.'+const_body_key) for b in O.bodies for const_body_key in particle_keys.values()]
         f_sample['radius'] = np.array(radius, dtype=np.float32).reshape([int(numParticles),1])
 
         domains, stresses, node_features, time = ([] for i in range(4))
-=======
-        # store metadata specific to each sample
-        f_sample_meta = f_sample.create_group('metadata')
-        for m,key in enumerate(sampling_keys): f_sample_meta[key] = (state_sampling+path_sampling)[m]
-        f_sample_meta['num_steps'] = len(steps)
-        radius = np.array([float(eval('b.'+const_body_key)) for b in O.bodies for const_body_key in particle_keys.values()]).reshape([int(numParticles),1])
-        f_sample_meta['radius'] = radius.astype('float32')
-        # store the time sequence of each sample
-        f_sample_time = f_sample.create_group('time_sequence')
-        # loop over time
->>>>>>> f612e6cd
+
         for i,step in enumerate(steps[:2]):
             # load YADE at a given time step
             try:
